require 'spec_helper'

describe Shoulda::Matchers::ActionMailer::HaveSentEmailMatcher do
  subject { Shoulda::Matchers::ActionMailer::HaveSentEmailMatcher.new(self) }
  
  def add_mail_to_deliveries(params = nil)
    ::ActionMailer::Base.deliveries << Mailer.the_email(params)
  end

  context "testing with instance variables" do
    before do
      @info = {
      :from => "do-not-reply@example.com",
      :to => "myself@me.com",
      :cc => ["you@you.com", "joe@bob.com", "hello@goodbye.com"],
      :bcc => ["test@example.com", "sam@bob.com", "goodbye@hello.com"],
      :subject => "This is spam",
      :body => "Every email is spam." }

      define_mailer :mailer, [:the_email] do
        def the_email(params)
          mail params
        end
      end
      add_mail_to_deliveries(@info)
    end

    after { ::ActionMailer::Base.deliveries.clear }

    it "should send an e-mail based on subject" do
      should have_sent_email.with_subject{ @info[:subject] }
    end

    it "should send an e-mail based on recipient" do
      should have_sent_email.to(nil) { @info[:to] }
    end

    it "should send an e-mail based on sender" do
      should have_sent_email.from{ @info[:from] }
    end

    it "should send an e-mail based on cc" do
      should have_sent_email.cc{ @info[:cc][0] }
    end

    it "should send an e-mail based on cc list" do
      should have_sent_email.with_cc{ @info[:cc] }
    end

    it "should send an e-mail based on bcc" do
      should have_sent_email.bcc{ @info[:bcc][0] }
    end

    it "should send an e-mail based on bcc list" do
      should have_sent_email.with_bcc{ @info[:bcc] }
    end

    it "should send an e-mail based on body" do
      should have_sent_email.with_body{ @info[:body] }
    end
  end

  context "an email without multiple parts" do
    before do
      define_mailer :mailer, [:the_email] do
        def the_email(params)
          mail :from    => "do-not-reply@example.com",
               :to      => "myself@me.com",
<<<<<<< HEAD
               :subject => "This is spam",
               :cc      => ["you@you.com", "joe@bob.com", "hello@goodbye.com"],
               :bcc     => ["test@example.com", "sam@bob.com", "goodbye@hello.com"],
               :body    => "Every email is spam."
=======
               :body    => "Every email is spam",
               :subject => "This is spam"
        end
      end
      add_mail_to_deliveries
    end

    after { ::ActionMailer::Base.deliveries.clear }

    it "accepts sent-email when it is not multipart" do
      should_not have_sent_email.multipart
      matcher = have_sent_email.multipart(true)
      matcher.matches?(Mailer.the_email)
      matcher.failure_message.should =~ /Expected sent email being multipart/
    end

    it "matches the body with a regexp" do
      should have_sent_email.with_body(/email is spam/)
    end

    it "matches the body with a string" do
      should have_sent_email.with_body("Every email is spam")
      should_not have_sent_email.with_body("emails is")
    end
  end

  context "an email with both a text/plain and text/html part" do
    before do
      define_mailer :mailer, [:the_email] do
        def the_email
          mail :from    => "do-not-reply@example.com",
               :to      => "myself@me.com",
               :subject => "This is spam" do |format|

            format.text { render :text => "Every email is spam." }
            format.html { render :text => "<h1>HTML is spam.</h1><p>Notably.</p>" }
          end
>>>>>>> a922b8ec
        end
      end
      add_mail_to_deliveries
    end

    after { ::ActionMailer::Base.deliveries.clear }

    it "accepts sent e-mail based on the subject" do
      should have_sent_email.with_subject(/is spam$/)
      matcher = have_sent_email.with_subject(/totally safe/)
      matcher.matches?(nil)
      matcher.failure_message.should =~ /Expected sent email with subject/
    end

    it "accepts sent e-mail based on a string sender" do
      should have_sent_email.from('do-not-reply@example.com')
      matcher = have_sent_email.from('you@example.com')
      matcher.matches?(nil)
      matcher.failure_message.should =~ /Expected sent email from/
    end

    it "accepts sent e-mail based on a regexp sender" do
      should have_sent_email.from(/@example\.com/)
      matcher = have_sent_email.from(/you@/)
      matcher.matches?(nil)
      matcher.failure_message.should =~ /Expected sent email from/
    end

    it "accepts sent e-mail based on the body" do
      should have_sent_email.with_body(/is spam\./)
      matcher = have_sent_email.with_body(/totally safe/)
      matcher.matches?(nil)
      matcher.failure_message.should =~ /Expected sent email with body/
    end

<<<<<<< HEAD
    it "accepts sent e-mail based on the recipient" do
=======
    it "accepts sent e-mail based on a text/plain part" do
      should have_sent_email.with_part('text/plain', /is spam\./)
      matcher = have_sent_email.with_part('text/plain', /HTML is spam/)
      matcher.matches?(nil)
      matcher.failure_message.should =~ /Expected sent email with a text\/plain part containing/
    end

    it "accepts sent e-mail based on a text/html part" do
      should have_sent_email.with_part('text/html', /HTML is spam/)
      matcher = have_sent_email.with_part('text/html', /HTML is not spam\./)
      matcher.matches?(nil)
      matcher.failure_message.should =~ /Expected sent email with a text\/html part containing/
    end

    it "accept sent e-mail based on the recipient" do
>>>>>>> a922b8ec
      should have_sent_email.to('myself@me.com')
      matcher = have_sent_email.to('you@example.com')
      matcher.matches?(nil)
      matcher.failure_message.should =~ /Expected sent email to/
    end

<<<<<<< HEAD
    it "accepts sent e-mail based on cc string" do
      should have_sent_email.cc('joe@bob.com')
      matcher = have_sent_email.cc('you@example.com')
      matcher.matches?(nil)
      matcher.failure_message.should =~ /Expected sent email cc/
    end

    it "accepts sent-email based on cc regex" do
      should have_sent_email.cc(/@bob\.com/)
      matcher = have_sent_email.cc(/us@/)
      matcher.matches?(nil)
      matcher.failure_message.should =~ /Expected sent email cc/
    end

    it "accepts sent e-mail based on cc list" do
      should have_sent_email.with_cc(['you@you.com', 'joe@bob.com'])
      matcher = have_sent_email.with_cc(['you@example.com'])
      matcher.matches?(nil)
      matcher.failure_message.should =~ /Expected sent email with cc/
    end

    it "accepts sent e-mail based on bcc string" do
      should have_sent_email.bcc("goodbye@hello.com")
      matcher = have_sent_email.bcc("test@hello.com")
      matcher.matches?(nil)
      matcher.failure_message.should =~ /Expected sent email bcc/
    end

    it "accepts sent e-mail based on bcc regex" do
      should have_sent_email.bcc(/@example\.com/)
      matcher = have_sent_email.bcc(/you@/)
      matcher.matches?(nil)
      matcher.failure_message.should =~ /Expected sent email bcc/
    end

    it "accepts sent e-mail based on bcc list" do
      should have_sent_email.with_bcc(['sam@bob.com', 'test@example.com'])
      matcher = have_sent_email.with_bcc(['you@you.com', 'joe@bob.com'])
      matcher.matches?(nil)
      matcher.failure_message.should =~ /Expected sent email with bcc/
=======
    it "accepts sent-email when it is multipart" do
      should have_sent_email.multipart
      matcher = have_sent_email.multipart(false)
      matcher.matches?(nil)
      matcher.failure_message.should =~ /Expected sent email not being multipart/
>>>>>>> a922b8ec
    end

    it "lists all the deliveries within failure message" do
      add_mail_to_deliveries

      matcher = have_sent_email.to('you@example.com')
      matcher.matches?(nil)
      matcher.failure_message.should =~ /Deliveries:\n"This is spam" to \["myself@me\.com"\]\n"This is spam" to \["myself@me\.com"\]/
    end

    it "allows chaining" do
      should have_sent_email.with_subject(/spam/).from('do-not-reply@example.com').with_body(/spam/).
        with_part('text/plain', /is spam\./).with_part('text/html', /HTML is spam/).to('myself@me.com')
      should_not have_sent_email.with_subject(/ham/).from('you@example.com').with_body(/ham/).
        with_part('text/plain', /is ham/).with_part('text/html', /HTML is ham/).to('them@example.com')
    end
  end

  it "provides a detailed description of the e-mail expected to be sent" do
    matcher = have_sent_email
    matcher.description.should == 'send an email'
    matcher = matcher.with_subject("Welcome!")
    matcher.description.should == 'send an email with a subject of "Welcome!"'
    matcher = matcher.with_body("Welcome, human!")
    matcher.description.should == 'send an email with a subject of "Welcome!" containing "Welcome, human!"'
    matcher = matcher.with_part('text/plain', 'plain')
    matcher.description.should == 'send an email with a subject of "Welcome!" containing "Welcome, human!" having a text/plain part containing "plain"'
    matcher = matcher.with_part('text/html', 'html')
    matcher.description.should == 'send an email with a subject of "Welcome!" containing "Welcome, human!" having a text/plain part containing "plain" having a text/html part containing "html"'
    matcher = matcher.from("alien@example.com")
    matcher.description.should == 'send an email with a subject of "Welcome!" containing "Welcome, human!" having a text/plain part containing "plain" having a text/html part containing "html" from "alien@example.com"'
    matcher = matcher.to("human@example.com")
    matcher.description.should == 'send an email with a subject of "Welcome!" containing "Welcome, human!" having a text/plain part containing "plain" having a text/html part containing "html" from "alien@example.com" to "human@example.com"'
  end
end<|MERGE_RESOLUTION|>--- conflicted
+++ resolved
@@ -2,12 +2,12 @@
 
 describe Shoulda::Matchers::ActionMailer::HaveSentEmailMatcher do
   subject { Shoulda::Matchers::ActionMailer::HaveSentEmailMatcher.new(self) }
-  
+
   def add_mail_to_deliveries(params = nil)
     ::ActionMailer::Base.deliveries << Mailer.the_email(params)
   end
 
-  context "testing with instance variables" do
+  context "testing with instance variables with no multipart" do
     before do
       @info = {
       :from => "do-not-reply@example.com",
@@ -60,20 +60,49 @@
     end
   end
 
+  context "testing with instance variables with multiple parts" do
+    before do
+      @info = {
+      :from => "do-not-reply@example.com",
+      :to => "myself@me.com",
+      :cc => ["you@you.com", "joe@bob.com", "hello@goodbye.com"],
+      :bcc => ["test@example.com", "sam@bob.com", "goodbye@hello.com"],
+      :subject => "This is spam",
+      :text => "Every email is spam.",
+      :html => "<h1>HTML is spam.</h1><p>Notably.</p>" }
+
+      define_mailer :mailer, [:the_email] do
+        def the_email(params)
+          mail params do |format|
+            format.text { render :text => params[:text] }
+            format.html { render :text => params[:html] }
+          end
+        end
+      end
+      add_mail_to_deliveries(@info)
+    end
+
+    after { ::ActionMailer::Base.deliveries.clear }
+
+    it "should send emails with text and html parts" do
+      should have_sent_email.with_part('text/plain') { @info[:text] }.with_part('text/html') { @info[:html] }
+    end
+
+    it "should have the block override the method argument" do
+      should have_sent_email.with_part('text/plain', 'foo') { @info[:text] }.with_part('text/html', /bar/) { @info[:html] }
+    end
+  end
+
   context "an email without multiple parts" do
     before do
       define_mailer :mailer, [:the_email] do
         def the_email(params)
           mail :from    => "do-not-reply@example.com",
                :to      => "myself@me.com",
-<<<<<<< HEAD
                :subject => "This is spam",
                :cc      => ["you@you.com", "joe@bob.com", "hello@goodbye.com"],
                :bcc     => ["test@example.com", "sam@bob.com", "goodbye@hello.com"],
                :body    => "Every email is spam."
-=======
-               :body    => "Every email is spam",
-               :subject => "This is spam"
         end
       end
       add_mail_to_deliveries
@@ -84,7 +113,7 @@
     it "accepts sent-email when it is not multipart" do
       should_not have_sent_email.multipart
       matcher = have_sent_email.multipart(true)
-      matcher.matches?(Mailer.the_email)
+      matcher.matches?(Mailer.the_email(nil))
       matcher.failure_message.should =~ /Expected sent email being multipart/
     end
 
@@ -93,7 +122,7 @@
     end
 
     it "matches the body with a string" do
-      should have_sent_email.with_body("Every email is spam")
+      should have_sent_email.with_body("Every email is spam.")
       should_not have_sent_email.with_body("emails is")
     end
   end
@@ -101,15 +130,16 @@
   context "an email with both a text/plain and text/html part" do
     before do
       define_mailer :mailer, [:the_email] do
-        def the_email
+        def the_email(params)
           mail :from    => "do-not-reply@example.com",
                :to      => "myself@me.com",
+               :cc      => ["you@you.com", "joe@bob.com", "hello@goodbye.com"],
+               :bcc     => ["test@example.com", "sam@bob.com", "goodbye@hello.com"],
                :subject => "This is spam" do |format|
 
             format.text { render :text => "Every email is spam." }
             format.html { render :text => "<h1>HTML is spam.</h1><p>Notably.</p>" }
           end
->>>>>>> a922b8ec
         end
       end
       add_mail_to_deliveries
@@ -145,9 +175,6 @@
       matcher.failure_message.should =~ /Expected sent email with body/
     end
 
-<<<<<<< HEAD
-    it "accepts sent e-mail based on the recipient" do
-=======
     it "accepts sent e-mail based on a text/plain part" do
       should have_sent_email.with_part('text/plain', /is spam\./)
       matcher = have_sent_email.with_part('text/plain', /HTML is spam/)
@@ -163,14 +190,12 @@
     end
 
     it "accept sent e-mail based on the recipient" do
->>>>>>> a922b8ec
       should have_sent_email.to('myself@me.com')
       matcher = have_sent_email.to('you@example.com')
       matcher.matches?(nil)
       matcher.failure_message.should =~ /Expected sent email to/
     end
 
-<<<<<<< HEAD
     it "accepts sent e-mail based on cc string" do
       should have_sent_email.cc('joe@bob.com')
       matcher = have_sent_email.cc('you@example.com')
@@ -211,13 +236,13 @@
       matcher = have_sent_email.with_bcc(['you@you.com', 'joe@bob.com'])
       matcher.matches?(nil)
       matcher.failure_message.should =~ /Expected sent email with bcc/
-=======
+    end
+
     it "accepts sent-email when it is multipart" do
       should have_sent_email.multipart
       matcher = have_sent_email.multipart(false)
       matcher.matches?(nil)
       matcher.failure_message.should =~ /Expected sent email not being multipart/
->>>>>>> a922b8ec
     end
 
     it "lists all the deliveries within failure message" do
