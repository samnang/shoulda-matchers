module Shoulda # :nodoc:
  module Controller # :nodoc:
    # = Macro test helpers for your controllers
    #
    # By using the macro helpers you can quickly and easily create concise and easy to read test suites.
    #
    # This code segment:
    #   context "on GET to :show for first record" do
    #     setup do
    #       get :show, :id => 1
    #     end
    #
    #     should_assign_to :user
    #     should_respond_with :success
    #     should_render_template :show
    #     should_not_set_the_flash
    #
    #     should "do something else really cool" do
    #       assert_equal 1, assigns(:user).id
    #     end
    #   end
    #
    # Would produce 5 tests for the +show+ action
    #
    # Furthermore, the should_be_restful helper will create an entire set of tests which will verify that your
    # controller responds restfully to a variety of requested formats.
    module Macros
      # <b>DEPRECATED:</b> Please see
      # http://thoughtbot.lighthouseapp.com/projects/5807/tickets/78 for more
      # information.
      #
      # Generates a full suite of tests for a restful controller.
      #
      # The following definition will generate tests for the +index+, +show+, +new+,
      # +edit+, +create+, +update+ and +destroy+ actions, in both +html+ and +xml+ formats:
      #
      #   should_be_restful do |resource|
      #     resource.parent = :user
      #
      #     resource.create.params = { :title => "first post", :body => 'blah blah blah'}
      #     resource.update.params = { :title => "changed" }
      #   end
      #
      # This generates about 40 tests, all of the format:
      #   "on GET to :show should assign @user."
      #   "on GET to :show should not set the flash."
      #   "on GET to :show should render 'show' template."
      #   "on GET to :show should respond with success."
      #   "on GET to :show as xml should assign @user."
      #   "on GET to :show as xml should have ContentType set to 'application/xml'."
      #   "on GET to :show as xml should respond with success."
      #   "on GET to :show as xml should return <user/> as the root element."
      # The +resource+ parameter passed into the block is a ResourceOptions object, and
      # is used to configure the tests for the details of your resources.
      #
      def should_be_restful(&blk) # :yields: resource
        warn "[DEPRECATION] should_be_restful is deprecated.  Please see http://thoughtbot.lighthouseapp.com/projects/5807/tickets/78 for more information."

        resource = ResourceOptions.new
        blk.call(resource)
        resource.normalize!(self)

        resource.formats.each do |format|
          resource.actions.each do |action|
            if self.respond_to? :"make_#{action}_#{format}_tests"
              self.send(:"make_#{action}_#{format}_tests", resource)
            else
              should "test #{action} #{format}" do
                flunk "Test for #{action} as #{format} not implemented"
              end
            end
          end
        end
      end

      # :section: Test macros
      # Macro that creates a test asserting that the flash contains the given value.
      # val can be a String, a Regex, or nil (indicating that the flash should not be set)
      #
      # Example:
      #
      #   should_set_the_flash_to "Thank you for placing this order."
      #   should_set_the_flash_to /created/i
      #   should_set_the_flash_to nil
      def should_set_the_flash_to(val)
        if val
          should "have #{val.inspect} in the flash" do
            assert_contains flash.values, val, ", Flash: #{flash.inspect}"
          end
        else
          should "not set the flash" do
            assert_equal({}, flash, "Flash was set to:\n#{flash.inspect}")
          end
        end
      end

      # Macro that creates a test asserting that the flash is empty.  Same as
      # @should_set_the_flash_to nil@
      def should_not_set_the_flash
        should_set_the_flash_to nil
      end

      # Macro that creates a test asserting that filter_parameter_logging
      # is set for the specified keys
      #
      # Example:
      #
      #   should_filter_params :password, :ssn
      def should_filter_params(*keys)
        keys.each do |key|
          should "filter #{key}" do
            assert @controller.respond_to?(:filter_parameters),
              "The key #{key} is not filtered"
            filtered = @controller.send(:filter_parameters, {key.to_s => key.to_s})
            assert_equal '[FILTERED]', filtered[key.to_s],
              "The key #{key} is not filtered"
          end
        end
      end

      # Macro that creates a test asserting that the controller assigned to
      # each of the named instance variable(s).
      #
      # Options:
      # * <tt>:class</tt> - The expected class of the instance variable being checked.
      # * <tt>:equals</tt> - A string which is evaluated and compared for equality with
      # the instance variable being checked.
      #
      # Example:
      #
      #   should_assign_to :user, :posts
      #   should_assign_to :user, :class => User
      #   should_assign_to :user, :equals => '@user'
      def should_assign_to(*names)
        opts = names.extract_options!
        names.each do |name|
          test_name = "assign @#{name}"
          test_name << " as class #{opts[:class]}" if opts[:class]
          test_name << " which is equal to #{opts[:equals]}" if opts[:equals]
          should test_name do
            assigned_value = assigns(name.to_sym)
            assert assigned_value, "The action isn't assigning to @#{name}"
            assert_kind_of opts[:class], assigned_value if opts[:class]
            if opts[:equals]
              instantiate_variables_from_assigns do
                expected_value = eval(opts[:equals], self.send(:binding), __FILE__, __LINE__)
                assert_equal expected_value, assigned_value,
                             "Instance variable @#{name} expected to be #{expected_value}" +
                             " but was #{assigned_value}"
              end
            end
          end
        end
      end

      # Macro that creates a test asserting that the controller did not assign to
      # any of the named instance variable(s).
      #
      # Example:
      #
      #   should_not_assign_to :user, :posts
      def should_not_assign_to(*names)
        names.each do |name|
          should "not assign to @#{name}" do
            assert !assigns(name.to_sym), "@#{name} was visible"
          end
        end
      end

      # Macro that creates a test asserting that the controller responded with a 'response' status code.
      # Example:
      #
      #   should_respond_with :success
      def should_respond_with(response)
        should "respond with #{response}" do
          assert_response response
        end
      end

      # Macro that creates a test asserting that the response content type was 'content_type'.
      # Example:
      #
      #   should_respond_with_content_type 'application/rss+xml'
      #   should_respond_with_content_type :rss
      #   should_respond_with_content_type /rss/
      def should_respond_with_content_type(content_type)
        should "respond with content type of #{content_type}" do
          content_type = Mime::EXTENSION_LOOKUP[content_type.to_s].to_s if content_type.is_a? Symbol
          if content_type.is_a? Regexp
            assert_match content_type, @response.content_type, "Expected to match #{content_type} but was actually #{@response.content_type}"
          else
            assert_equal content_type, @response.content_type, "Expected #{content_type} but was actually #{@response.content_type}"
          end
        end
      end

      # Macro that creates a test asserting that a value returned from the session is correct.
      # The given string is evaled to produce the resulting redirect path.  All of the instance variables
      # set by the controller are available to the evaled string.
      # Example:
      #
      #   should_return_from_session :user_id, '@user.id'
      #   should_return_from_session :message, '"Free stuff"'
      def should_return_from_session(key, expected)
        should "return the correct value from the session for key #{key}" do
          instantiate_variables_from_assigns do
            expected_value = eval(expected, self.send(:binding), __FILE__, __LINE__)
            assert_equal expected_value, session[key], "Expected #{expected_value.inspect} but was #{session[key]}"
          end
        end
      end

      # Macro that creates a test asserting that the controller rendered the given template.
      # Example:
      #
      #   should_render_template :new
      def should_render_template(template)
        should "render template #{template.inspect}" do
          assert_template template.to_s
        end
      end

      # Macro that creates a test asserting that the controller rendered with the given layout.
      # Example:
      #
      #   should_render_with_layout 'special'
      def should_render_with_layout(expected_layout = 'application')
        if expected_layout
          should "render with #{expected_layout.inspect} layout" do
            response_layout = @response.layout.blank? ? "" : @response.layout.split('/').last
            assert_equal expected_layout.to_s,
                         response_layout,
                         "Expected to render with layout #{expected_layout} but was rendered with #{response_layout}"
          end
        else
          should "render without layout" do
            assert_nil @response.layout,
                       "Expected no layout, but was rendered using #{@response.layout}"
          end
        end
      end

      # Macro that creates a test asserting that the controller rendered without a layout.
      # Same as @should_render_with_layout false@
      def should_render_without_layout
        should_render_with_layout nil
      end

      # Macro that creates a test asserting that the controller returned a redirect to the given path.
      # The given string is evaled to produce the resulting redirect path.  All of the instance variables
      # set by the controller are available to the evaled string.
      # Example:
      #
      #   should_redirect_to '"/"'
      #   should_redirect_to "user_url(@user)"
      #   should_redirect_to "users_url"
      def should_redirect_to(url)
        should "redirect to #{url.inspect}" do
          instantiate_variables_from_assigns do
            assert_redirected_to eval(url, self.send(:binding), __FILE__, __LINE__)
          end
        end
      end

      # Macro that creates a test asserting that the rendered view contains a <form> element.
      def should_render_a_form
        should "display a form" do
          assert_select "form", true, "The template doesn't contain a <form> element"
        end
<<<<<<< HEAD
      end

      # Macro that creates a routing test. It tries to use the given HTTP
      # +method+ on the given +path+, and asserts that it routes to the
      # given +options+.
      #
      # If you don't specify a :controller, it will try to guess the controller
      # based on the current test.
      #
      # +to_param+ is called on the +options+ given.
      #
      # Examples:
      #
      #   should_route :get, "/posts", :controller => :posts, :action => :index
      #   should_route :get, "/posts/new", :action => :new
      #   should_route :post, "/posts", :action => :create
      #   should_route :get, "/posts/1", :action => :show, :id => 1
      #   should_route :edit, "/posts/1", :action => :show, :id => 1
      #   should_route :put, "/posts/1", :action => :update, :id => 1
      #   should_route :delete, "/posts/1", :action => :destroy, :id => 1
      #   should_route :get, "/users/1/posts/1",
      #     :action => :show, :id => 1, :user_id => 1
      #
      def should_route(method, path, options)
        unless options[:controller]
          options[:controller] = self.name.gsub(/ControllerTest$/, '').tableize
        end
        options[:controller] = options[:controller].to_s
        options[:action] = options[:action].to_s
=======
        
        # Macro that creates a test asserting that the rendered view contains the selected metatags.
        # Values can be string or Regexps.
        # Example:
        #
        #   should_render_page_with_metadata :description => "Description of this page", :keywords => /post/
        #
        # You can also use this method to test the rendered views title.
        #
        # Example:      
        #   should_render_page_with_metadata :title => /index/
        def should_render_page_with_metadata(options)
          options.each do |key, value|
            should "have metatag #{key}" do
              if key.to_sym == :title
                assert_select "title", value
              else              
                assert_select "meta[name=?][content#{"*" if value.is_a?(Regexp)}=?]", key, value
              end
            end
          end          
        end
        
        # Macro that creates a routing test. It tries to use the given HTTP
        # +method+ on the given +path+, and asserts that it routes to the
        # given +options+.
        #
        # If you don't specify a :controller, it will try to guess the controller
        # based on the current test.
        #
        # +to_param+ is called on the +options+ given.
        #
        # Examples:
        #
        #   should_route :get, "/posts", :controller => :posts, :action => :index
        #   should_route :get, "/posts/new", :action => :new
        #   should_route :post, "/posts", :action => :create
        #   should_route :get, "/posts/1", :action => :show, :id => 1
        #   should_route :edit, "/posts/1", :action => :show, :id => 1
        #   should_route :put, "/posts/1", :action => :update, :id => 1
        #   should_route :delete, "/posts/1", :action => :destroy, :id => 1
        #   should_route :get, "/users/1/posts/1",
        #     :action => :show, :id => 1, :user_id => 1
        #
        def should_route(method, path, options)
          unless options[:controller]
            options[:controller] = self.name.gsub(/ControllerTest$/, '').tableize
          end
          options[:controller] = options[:controller].to_s
          options[:action] = options[:action].to_s
>>>>>>> 8de4e3ee

        populated_path = path.dup
        options.each do |key, value|
          options[key] = value.to_param if value.respond_to? :to_param
          populated_path.gsub!(key.inspect, value.to_s)
        end

        should_name = "route #{method.to_s.upcase} #{populated_path} to/from #{options.inspect}"

        should should_name do
          assert_routing({:method => method, :path => populated_path}, options)
        end
      end
    end
  end
end<|MERGE_RESOLUTION|>--- conflicted
+++ resolved
@@ -267,7 +267,28 @@
         should "display a form" do
           assert_select "form", true, "The template doesn't contain a <form> element"
         end
-<<<<<<< HEAD
+      end
+
+      # Macro that creates a test asserting that the rendered view contains the selected metatags.
+      # Values can be string or Regexps.
+      # Example:
+      #
+      #   should_render_page_with_metadata :description => "Description of this page", :keywords => /post/
+      #
+      # You can also use this method to test the rendered views title.
+      #
+      # Example:
+      #   should_render_page_with_metadata :title => /index/
+      def should_render_page_with_metadata(options)
+        options.each do |key, value|
+          should "have metatag #{key}" do
+            if key.to_sym == :title
+              assert_select "title", value
+            else
+              assert_select "meta[name=?][content#{"*" if value.is_a?(Regexp)}=?]", key, value
+            end
+          end
+        end
       end
 
       # Macro that creates a routing test. It tries to use the given HTTP
@@ -297,58 +318,6 @@
         end
         options[:controller] = options[:controller].to_s
         options[:action] = options[:action].to_s
-=======
-        
-        # Macro that creates a test asserting that the rendered view contains the selected metatags.
-        # Values can be string or Regexps.
-        # Example:
-        #
-        #   should_render_page_with_metadata :description => "Description of this page", :keywords => /post/
-        #
-        # You can also use this method to test the rendered views title.
-        #
-        # Example:      
-        #   should_render_page_with_metadata :title => /index/
-        def should_render_page_with_metadata(options)
-          options.each do |key, value|
-            should "have metatag #{key}" do
-              if key.to_sym == :title
-                assert_select "title", value
-              else              
-                assert_select "meta[name=?][content#{"*" if value.is_a?(Regexp)}=?]", key, value
-              end
-            end
-          end          
-        end
-        
-        # Macro that creates a routing test. It tries to use the given HTTP
-        # +method+ on the given +path+, and asserts that it routes to the
-        # given +options+.
-        #
-        # If you don't specify a :controller, it will try to guess the controller
-        # based on the current test.
-        #
-        # +to_param+ is called on the +options+ given.
-        #
-        # Examples:
-        #
-        #   should_route :get, "/posts", :controller => :posts, :action => :index
-        #   should_route :get, "/posts/new", :action => :new
-        #   should_route :post, "/posts", :action => :create
-        #   should_route :get, "/posts/1", :action => :show, :id => 1
-        #   should_route :edit, "/posts/1", :action => :show, :id => 1
-        #   should_route :put, "/posts/1", :action => :update, :id => 1
-        #   should_route :delete, "/posts/1", :action => :destroy, :id => 1
-        #   should_route :get, "/users/1/posts/1",
-        #     :action => :show, :id => 1, :user_id => 1
-        #
-        def should_route(method, path, options)
-          unless options[:controller]
-            options[:controller] = self.name.gsub(/ControllerTest$/, '').tableize
-          end
-          options[:controller] = options[:controller].to_s
-          options[:action] = options[:action].to_s
->>>>>>> 8de4e3ee
 
         populated_path = path.dup
         options.each do |key, value|
